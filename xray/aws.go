// Copyright 2017-2017 Amazon.com, Inc. or its affiliates. All Rights Reserved.
//
// Licensed under the Apache License, Version 2.0 (the "License"). You may not use this file except in compliance with the License. A copy of the License is located at
//
//     http://aws.amazon.com/apache2.0/
//
// or in the "license" file accompanying this file. This file is distributed on an "AS IS" BASIS, WITHOUT WARRANTIES OR CONDITIONS OF ANY KIND, either express or implied. See the License for the specific language governing permissions and limitations under the License.

package xray

import (
	"bytes"
	"context"
	"encoding/json"
	"errors"
	"github.com/aws/aws-sdk-go-v2/aws"
	"io/ioutil"
	"net/http/httptrace"
	"reflect"
	"strings"
	"unicode"

	"github.com/aws/aws-xray-sdk-go/internal/logger"
	"github.com/aws/aws-xray-sdk-go/resources"
)

const RequestIDKey string = "request_id"
const ExtendedRequestIDKey string = "id_2"
const S3ExtendedRequestIDHeaderKey string = "x-amz-id-2"
const TraceIDHeaderKey = "x-amzn-trace-id"

type jsonMap struct {
	object interface{}
}

const (
	requestKeyword = iota
	responseKeyword
)

func beginSubsegment(r *aws.Request, name string) {
	ctx, _ := BeginSubsegment(r.HTTPRequest.Context(), name)
	r.HTTPRequest = r.HTTPRequest.WithContext(ctx)
}

func endSubsegment(r *aws.Request) {
	seg := GetSegment(r.HTTPRequest.Context())
	if seg == nil {
		return
	}
	seg.Close(r.Error)
	r.HTTPRequest = r.HTTPRequest.WithContext(context.WithValue(r.HTTPRequest.Context(), ContextKey, seg.parent))
}

var xRayBeforeValidateHandler = aws.NamedHandler{
	Name: "XRayBeforeValidateHandler",
	Fn: func(r *aws.Request) {
		ctx, opseg := BeginSubsegment(r.HTTPRequest.Context(), r.Metadata.ServiceName)
		if opseg == nil {
			return
		}
		opseg.Namespace = "aws"
		marshalctx, _ := BeginSubsegment(ctx, "marshal")

		r.HTTPRequest = r.HTTPRequest.WithContext(marshalctx)
		r.HTTPRequest.Header.Set(TraceIDHeaderKey, opseg.DownstreamHeader().String())
	},
}

var xRayAfterBuildHandler = aws.NamedHandler{
	Name: "XRayAfterBuildHandler",
	Fn: func(r *aws.Request) {
		endSubsegment(r)
	},
}

var xRayBeforeSignHandler = aws.NamedHandler{
	Name: "XRayBeforeSignHandler",
	Fn: func(r *aws.Request) {
		ctx, seg := BeginSubsegment(r.HTTPRequest.Context(), "attempt")
		if seg == nil {
			return
		}
		ct, _ := NewClientTrace(ctx)
		r.HTTPRequest = r.HTTPRequest.WithContext(httptrace.WithClientTrace(ctx, ct.httpTrace))
	},
}

var xRayAfterSendHandler = aws.NamedHandler{
	Name: "XRayAfterSendHandler",
	Fn: func(r *aws.Request) {
		curseg := GetSegment(r.HTTPRequest.Context())

		if curseg != nil && curseg.Name == "attempt" {
			// An error could have prevented the connect subsegment from closing,
			// so clean it up here.
<<<<<<< HEAD
			for _, subsegment := range curseg.RawSubsegments {
				if subsegment.Name == "connect" && subsegment.safeInProgress() {
=======
			curseg.RLock()
			temp := make([]*Segment, len(curseg.rawSubsegments))
			copy(temp, curseg.rawSubsegments)
			curseg.RUnlock()

			for _, subsegment := range temp {
				if subsegment.getName() == "connect" && subsegment.safeInProgress() {
>>>>>>> 6e43a9dd
					subsegment.Close(nil)
					return
				}
			}
		}
	},
}

var xRayBeforeUnmarshalHandler = aws.NamedHandler{
	Name: "XRayBeforeUnmarshalHandler",
	Fn: func(r *aws.Request) {
		endSubsegment(r) // end attempt subsegment
		beginSubsegment(r, "unmarshal")
	},
}

var xRayAfterUnmarshalHandler = aws.NamedHandler{
	Name: "XRayAfterUnmarshalHandler",
	Fn: func(r *aws.Request) {
		endSubsegment(r)
	},
}

var xRayBeforeRetryHandler = aws.NamedHandler{
	Name: "XRayBeforeRetryHandler",
	Fn: func(r *aws.Request) {
		endSubsegment(r) // end attempt subsegment
		ctx, _ := BeginSubsegment(r.HTTPRequest.Context(), "wait")

		r.HTTPRequest = r.HTTPRequest.WithContext(ctx)
	},
}

var xRayAfterRetryHandler = aws.NamedHandler{
	Name: "XRayAfterRetryHandler",
	Fn: func(r *aws.Request) {
		endSubsegment(r)
	},
}

func pushHandlers(handlers *aws.Handlers, completionWhitelistFilename string) {
	handlers.Validate.PushFrontNamed(xRayBeforeValidateHandler)
	handlers.Build.PushBackNamed(xRayAfterBuildHandler)
	handlers.Sign.PushFrontNamed(xRayBeforeSignHandler)
	handlers.Send.PushBackNamed(xRayAfterSendHandler)
	handlers.Unmarshal.PushFrontNamed(xRayBeforeUnmarshalHandler)
	handlers.Unmarshal.PushBackNamed(xRayAfterUnmarshalHandler)
	handlers.Retry.PushFrontNamed(xRayBeforeRetryHandler)
	handlers.AfterRetry.PushBackNamed(xRayAfterRetryHandler)
	handlers.Complete.PushFrontNamed(xrayCompleteHandler(completionWhitelistFilename))
}

// AWS adds X-Ray tracing to an AWS client.
func AWS(c *aws.Client) {
	if c == nil {
		panic("Please initialize the provided AWS client before passing to the AWS() method.")
	}
	pushHandlers(&c.Handlers, "")
}

// AWSWithWhitelist allows a custom parameter whitelist JSON file to be defined.
func AWSWithWhitelist(c *aws.Client, filename string) {
	if c == nil {
		panic("Please initialize the provided AWS client before passing to the AWSWithWhitelist() method.")
	}
	pushHandlers(&c.Handlers, filename)
}

// AWSSession adds X-Ray tracing to an AWS session. Clients created under this
// session will inherit X-Ray tracing.
func AWSConfig(s aws.Config) aws.Config {
	res := s
	pushHandlers(&res.Handlers, "")
	return res
}

// AWSSessionWithWhitelist allows a custom parameter whitelist JSON file to be
// defined.
func AWSConfigWithWhitelist(s aws.Config, filename string) aws.Config {
	res := s
	pushHandlers(&res.Handlers, filename)
	return res
}

func xrayCompleteHandler(filename string) aws.NamedHandler {
	whitelistJSON := parseWhitelistJSON(filename)
	whitelist := &jsonMap{}
	err := json.Unmarshal(whitelistJSON, &whitelist.object)
	if err != nil {
		panic(err)
	}

	return aws.NamedHandler{
		Name: "XRayCompleteHandler",
		Fn: func(r *aws.Request) {
			curseg := GetSegment(r.HTTPRequest.Context())

			for curseg != nil && curseg.Namespace != "aws" {
				curseg.Close(nil)
				curseg = curseg.parent
			}
			if curseg == nil {
				return
			}

			opseg := curseg

			opseg.Lock()
			for k, v := range extractRequestParameters(r, whitelist) {
				opseg.GetAWS()[strings.ToLower(addUnderScoreBetweenWords(k))] = v
			}
			for k, v := range extractResponseParameters(r, whitelist) {
				opseg.GetAWS()[strings.ToLower(addUnderScoreBetweenWords(k))] = v
			}

			opseg.GetAWS()["region"] = r.Metadata.SigningRegion
			opseg.GetAWS()["operation"] = r.Operation.Name
			opseg.GetAWS()["retries"] = r.RetryCount
			opseg.GetAWS()[RequestIDKey] = r.RequestID

			if r.HTTPResponse != nil {
				opseg.GetHTTP().GetResponse().Status = r.HTTPResponse.StatusCode
				opseg.GetHTTP().GetResponse().ContentLength = int(r.HTTPResponse.ContentLength)

				if extendedRequestID := r.HTTPResponse.Header.Get(S3ExtendedRequestIDHeaderKey); extendedRequestID != "" {
					opseg.GetAWS()[ExtendedRequestIDKey] = extendedRequestID
				}
			}

			if aws.IsErrorThrottle(r.Error) {
				opseg.Throttle = true
			}

			opseg.Unlock()
			opseg.Close(r.Error)
		},
	}
}

func parseWhitelistJSON(filename string) []byte {
	if filename != "" {
		readBytes, err := ioutil.ReadFile(filename)
		if err != nil {
			logger.Errorf("Error occurred while reading customized AWS whitelist JSON file. %v \nReverting to default AWS whitelist JSON file.", err)
		} else {
			return readBytes
		}
	}

	defaultBytes, err := resources.Asset("resources/AWSWhitelist.json")
	if err != nil {
		panic(err)
	}
	return defaultBytes
}

func keyValue(r interface{}, tag string) interface{} {
	v := reflect.ValueOf(r)
	if v.Kind() == reflect.Ptr {
		v = v.Elem()
	}
	if v.Kind() != reflect.Struct {
		logger.Errorf("keyValue only accepts structs; got %T", v)
	}
	typ := v.Type()
	for i := 1; i < v.NumField(); i++ {
		if typ.Field(i).Name == tag {
			return v.Field(i).Interface()
		}
	}
	return nil
}

func addUnderScoreBetweenWords(name string) string {
	var buffer bytes.Buffer
	for i, char := range name {
		if unicode.IsUpper(char) && i != 0 {
			buffer.WriteRune('_')
		}
		buffer.WriteRune(char)
	}
	return buffer.String()
}

func (j *jsonMap) data() interface{} {
	if j == nil {
		return nil
	}
	return j.object
}

func (j *jsonMap) search(keys ...string) *jsonMap {
	object := j.data()

	for target := 0; target < len(keys); target++ {
		if mmap, ok := object.(map[string]interface{}); ok {
			object, ok = mmap[keys[target]]
			if !ok {
				return nil
			}
		} else {
			return nil
		}
	}
	return &jsonMap{object}
}

func (j *jsonMap) children() ([]interface{}, error) {
	if slice, ok := j.data().([]interface{}); ok {
		return slice, nil
	}
	return nil, errors.New("cannot get corresponding items for given aws whitelisting json file")
}

func (j *jsonMap) childrenMap() (map[string]interface{}, error) {
	if mmap, ok := j.data().(map[string]interface{}); ok {
		return mmap, nil
	}
	return nil, errors.New("cannot get corresponding items for given aws whitelisting json file")
}

func extractRequestParameters(r *aws.Request, whitelist *jsonMap) map[string]interface{} {
	valueMap := make(map[string]interface{})

	extractParameters("request_parameters", requestKeyword, r, whitelist, valueMap)
	extractDescriptors("request_descriptors", requestKeyword, r, whitelist, valueMap)

	return valueMap
}

func extractResponseParameters(r *aws.Request, whitelist *jsonMap) map[string]interface{} {
	valueMap := make(map[string]interface{})

	extractParameters("response_parameters", responseKeyword, r, whitelist, valueMap)
	extractDescriptors("response_descriptors", responseKeyword, r, whitelist, valueMap)

	return valueMap
}

func extractParameters(whitelistKey string, rType int, r *aws.Request, whitelist *jsonMap, valueMap map[string]interface{}) {
	params := whitelist.search("services", r.Metadata.ServiceName, "operations", r.Operation.Name, whitelistKey)
	if params != nil {
		children, err := params.children()
		if err != nil {
			logger.Errorf("failed to get values for aws attribute: %v", err)
			return
		}
		for _, child := range children {
			if child != nil {
				var value interface{}
				if rType == requestKeyword {
					value = keyValue(r.Params, child.(string))
				} else if rType == responseKeyword {
					value = keyValue(r.Data, child.(string))
				}
				if (value != reflect.Value{}) {
					valueMap[child.(string)] = value
				}
			}
		}
	}
}

func extractDescriptors(whitelistKey string, rType int, r *aws.Request, whitelist *jsonMap, valueMap map[string]interface{}) {
	responseDtr := whitelist.search("services", r.Metadata.ServiceName, "operations", r.Operation.Name, whitelistKey)
	if responseDtr != nil {
		items, err := responseDtr.childrenMap()
		if err != nil {
			logger.Errorf("failed to get values for aws attribute: %v", err)
			return
		}
		for k := range items {
			descriptorMap, _ := whitelist.search("services", r.Metadata.ServiceName, "operations", r.Operation.Name, whitelistKey, k).childrenMap()
			if rType == requestKeyword {
				insertDescriptorValuesIntoMap(k, r.Params, descriptorMap, valueMap)
			} else if rType == responseKeyword {
				insertDescriptorValuesIntoMap(k, r.Data, descriptorMap, valueMap)
			}
		}
	}
}

func descriptorType(descriptorMap map[string]interface{}) string {
	var typeValue string
	if (descriptorMap["map"] != nil) && (descriptorMap["get_keys"] != nil) {
		typeValue = "map"
	} else if (descriptorMap["list"] != nil) && (descriptorMap["get_count"] != nil) {
		typeValue = "list"
	} else if descriptorMap["value"] != nil {
		typeValue = "value"
	} else {
		logger.Error("Missing keys in request / response descriptors in AWS whitelist JSON file.")
	}
	return typeValue
}

func insertDescriptorValuesIntoMap(key string, data interface{}, descriptorMap map[string]interface{}, valueMap map[string]interface{}) {
	descriptorType := descriptorType(descriptorMap)
	if descriptorType == "map" {
		var keySlice []interface{}
		m := keyValue(data, key)
		val := reflect.ValueOf(m)
		if val.Kind() == reflect.Map {
			for _, key := range val.MapKeys() {
				keySlice = append(keySlice, key.Interface())
			}
		}
		if descriptorMap["rename_to"] != nil {
			valueMap[descriptorMap["rename_to"].(string)] = keySlice
		} else {
			valueMap[strings.ToLower(key)] = keySlice
		}
	} else if descriptorType == "list" {
		var count int
		l := keyValue(data, key)
		val := reflect.ValueOf(l)
		count = val.Len()

		if descriptorMap["rename_to"] != nil {
			valueMap[descriptorMap["rename_to"].(string)] = count
		} else {
			valueMap[strings.ToLower(key)] = count
		}
	} else if descriptorType == "value" {
		val := keyValue(data, key)
		if descriptorMap["rename_to"] != nil {
			valueMap[descriptorMap["rename_to"].(string)] = val
		} else {
			valueMap[strings.ToLower(key)] = val
		}
	}
}<|MERGE_RESOLUTION|>--- conflicted
+++ resolved
@@ -13,13 +13,14 @@
 	"context"
 	"encoding/json"
 	"errors"
-	"github.com/aws/aws-sdk-go-v2/aws"
 	"io/ioutil"
 	"net/http/httptrace"
 	"reflect"
 	"strings"
 	"unicode"
 
+	"github.com/aws/aws-sdk-go-v2/aws"
+
 	"github.com/aws/aws-xray-sdk-go/internal/logger"
 	"github.com/aws/aws-xray-sdk-go/resources"
 )
@@ -94,10 +95,6 @@
 		if curseg != nil && curseg.Name == "attempt" {
 			// An error could have prevented the connect subsegment from closing,
 			// so clean it up here.
-<<<<<<< HEAD
-			for _, subsegment := range curseg.RawSubsegments {
-				if subsegment.Name == "connect" && subsegment.safeInProgress() {
-=======
 			curseg.RLock()
 			temp := make([]*Segment, len(curseg.rawSubsegments))
 			copy(temp, curseg.rawSubsegments)
@@ -105,7 +102,6 @@
 
 			for _, subsegment := range temp {
 				if subsegment.getName() == "connect" && subsegment.safeInProgress() {
->>>>>>> 6e43a9dd
 					subsegment.Close(nil)
 					return
 				}
