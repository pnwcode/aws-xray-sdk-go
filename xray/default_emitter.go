--- conflicted
+++ resolved
@@ -94,7 +94,7 @@
 			ss = seg.ParentSegment.Configuration.StreamingStrategy
 		}
 		for ss.RequiresStreaming(s) {
-			if len(s.RawSubsegments) == 0 {
+			if len(s.rawSubsegments) == 0 {
 				break
 			}
 			cb := ss.StreamCompletedSubsegments(s)
@@ -107,12 +107,8 @@
 		return b
 	}
 
-<<<<<<< HEAD
-	for _, s := range seg.RawSubsegments {
-=======
 	for _, s := range seg.rawSubsegments {
 		s.Lock()
->>>>>>> 6e43a9dd
 		outSegments = packSegments(s, outSegments)
 		if b := trimSubsegment(s); b != nil {
 			seg.Subsegments = append(seg.Subsegments, b)
