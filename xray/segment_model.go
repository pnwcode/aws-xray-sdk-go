--- conflicted
+++ resolved
@@ -19,12 +19,7 @@
 
 // Segment provides the resource's name, details about the request, and details about the work done.
 type Segment struct {
-<<<<<<< HEAD
-	sync.Mutex
-	cancelCleanup    chan struct{}
-=======
 	sync.RWMutex
->>>>>>> 6e43a9dd
 	parent           *Segment
 	openSegments     int
 	totalSubSegments uint32
@@ -71,7 +66,7 @@
 
 	// Children
 	Subsegments    []json.RawMessage `json:"subsegments,omitempty"`
-	RawSubsegments []*Segment
+	rawSubsegments []*Segment
 
 	// Configuration
 	Configuration *Config `json:"-"`
